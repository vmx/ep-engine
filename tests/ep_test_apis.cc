--- conflicted
+++ resolved
@@ -51,10 +51,7 @@
 std::string last_key;
 std::string last_body;
 bool last_deleted_flag(false);
-<<<<<<< HEAD
 uint8_t last_conflict_resolution_mode(static_cast<uint8_t>(-1));
-=======
->>>>>>> 8cbe913f
 AtomicValue<uint64_t> last_cas(0);
 AtomicValue<uint8_t> last_datatype(0x00);
 ItemMetaData last_meta;
@@ -156,19 +153,11 @@
     (void)ext;
     (void)extlen;
     (void)cookie;
-<<<<<<< HEAD
     last_status.store(static_cast<protocol_binary_response_status>(status));
     last_body.assign(static_cast<const char*>(body), bodylen);
     last_key.assign(static_cast<const char*>(key), keylen);
     last_cas.store(cas);
     last_datatype.store(datatype);
-=======
-    last_status = static_cast<protocol_binary_response_status>(status);
-    last_body.assign(static_cast<const char*>(body), bodylen);
-    last_key.assign(static_cast<const char*>(key), keylen);
-    last_cas = cas;
-    last_datatype = datatype;
->>>>>>> 8cbe913f
     return true;
 }
 
@@ -1481,7 +1470,6 @@
     h1->release(h, NULL, i);
 }
 
-<<<<<<< HEAD
 void set_degraded_mode(ENGINE_HANDLE *h,
                        ENGINE_HANDLE_V1 *h1,
                        const void* cookie,
@@ -1583,25 +1571,8 @@
                                       key.c_str(), "somevalue", &itm);
         h1->release(h, nullptr, itm);
         validate_store_resp(ret, num_items);
-=======
-bool get_all_vb_seqnos(ENGINE_HANDLE *h, ENGINE_HANDLE_V1 *h1,
-                       vbucket_state_t state, const void *cookie) {
-    protocol_binary_request_header *pkt;
-    if (state) {
-        char ext[sizeof(vbucket_state_t)];
-        encodeExt(ext, static_cast<uint32_t>(state));
-        pkt = createPacket(PROTOCOL_BINARY_CMD_GET_ALL_VB_SEQNOS, 0, 0, ext,
-                           sizeof(vbucket_state_t));
-    } else {
-        pkt = createPacket(PROTOCOL_BINARY_CMD_GET_ALL_VB_SEQNOS);
-    }
-
-    checkeq(ENGINE_SUCCESS, h1->unknown_command(h, cookie, pkt, add_response),
-            "Error in getting all vb info");
-
-    free(pkt);
-
-    return last_status == PROTOCOL_BINARY_RESPONSE_SUCCESS;
+    }
+    return num_items;
 }
 
 void verify_all_vb_seqnos(ENGINE_HANDLE *h, ENGINE_HANDLE_V1 *h1,
@@ -1633,16 +1604,4 @@
                                                            high_seqno_offset))),
                 "high_seqno mismatch");
     }
-}
-
-void dcp_step(ENGINE_HANDLE *h, ENGINE_HANDLE_V1 *h1, const void* cookie) {
-    struct dcp_message_producers* producers = get_dcp_producers();
-    ENGINE_ERROR_CODE err = h1->dcp.step(h, cookie, producers);
-    check(err == ENGINE_SUCCESS || err == ENGINE_WANT_MORE,
-            "Expected success or engine_want_more");
-    if (err == ENGINE_SUCCESS) {
-        clear_dcp_data();
->>>>>>> 8cbe913f
-    }
-    return num_items;
 }