/* -*- Mode: C++; tab-width: 4; c-basic-offset: 4; indent-tabs-mode: nil -*- */
/*
 *     Copyright 2010 NorthScale, Inc.
 *
 *   Licensed under the Apache License, Version 2.0 (the "License");
 *   you may not use this file except in compliance with the License.
 *   You may obtain a copy of the License at
 *
 *       http://www.apache.org/licenses/LICENSE-2.0
 *
 *   Unless required by applicable law or agreed to in writing, software
 *   distributed under the License is distributed on an "AS IS" BASIS,
 *   WITHOUT WARRANTIES OR CONDITIONS OF ANY KIND, either express or implied.
 *   See the License for the specific language governing permissions and
 *   limitations under the License.
 */
#ifndef EP_HH
#define EP_HH 1

#include <pthread.h>
#include <assert.h>
#include <stdbool.h>
#include <stdlib.h>
#include <string.h>
#include <time.h>
#include <stdexcept>
#include <iostream>
#include <queue>
#include <unistd.h>

#include <set>
#include <queue>

#include <memcached/engine.h>

extern EXTENSION_LOGGER_DESCRIPTOR *getLogger(void);

#include "stats.hh"
#include "locks.hh"
#include "sqlite-kvstore.hh"
#include "stored-value.hh"
#include "atomic.hh"
#include "dispatcher.hh"
#include "vbucket.hh"

#define DEFAULT_TXN_SIZE 50000
#define MAX_TXN_SIZE 10000000

#define MAX_DATA_AGE_PARAM 86400

extern "C" {
    extern rel_time_t (*ep_current_time)();
}

enum queue_operation {
    queue_op_set,
    queue_op_del,
    queue_op_flush,
    queue_op_vb_flush,
    queue_op_vb_set
};

class QueuedItem {
public:
<<<<<<< HEAD
    QueuedItem(const std::string &k, const uint16_t vb, enum queue_operation o)
        : key(k), op(o), vbucket(vb) {}

    std::string getKey(void) const { return key; }
    uint16_t getVBucketId(void) const { return vbucket; }
    enum queue_operation getOperation(void) const { return op; }

    bool operator <(const QueuedItem &other) const {
        return vbucket == other.vbucket ? key < other.key : vbucket < other.vbucket;
    }

private:
    std::string key;
    enum queue_operation op;
    uint16_t vbucket;
};

/**
 * vbucket-aware hashtable visitor.
 */
class VBucketVisitor : public HashTableVisitor {
public:

    VBucketVisitor() : HashTableVisitor(), currentBucket(0) { }

    /**
     * Begin visiting a bucket.
     *
     * @param vbid the vbucket ID we are beginning to visit
     * @param state the state of this vbucket
     *
     * @return true iff we want to walk the hashtable in this vbucket
     */
    virtual bool visitBucket(uint16_t vbid, vbucket_state_t state) {
        (void)state;
        currentBucket = vbid;
        return true;
    }

protected:
    uint16_t currentBucket;
=======
    explicit QueuedItem(const std::string &k) : key(k), dirtied(ep_current_time()) {}

    const std::string& getKey(void) const { return key; }
    rel_time_t getDirtied(void) const { return dirtied; }

private:
    std::string key;
    rel_time_t  dirtied;
>>>>>>> 7dc7538a
};

// Forward declaration
class Flusher;

/**
 * Helper class used to insert items into the storage by using
 * the KVStore::dump method to load items from the database
 */
class LoadStorageKVPairCallback : public Callback<GetValue> {
public:
    LoadStorageKVPairCallback(VBucketMap &vb, EPStats &st)
        : vbuckets(vb), stats(st) { }

    void initVBucket(uint16_t vbid, vbucket_state_t state = pending) {
        RCPtr<VBucket> vb = vbuckets.getBucket(vbid);
        if (!vb) {
            vb.reset(new VBucket(vbid, state));
            vbuckets.addBucket(vb);
        }
    }

    void callback(GetValue &val) {
        Item *i = val.getValue();
        if (i != NULL) {
            RCPtr<VBucket> vb = vbuckets.getBucket(i->getVBucketId());
            if (!vb) {
                vb.reset(new VBucket(i->getVBucketId(), pending));
                vbuckets.addBucket(vb);
            }
            vb->ht.add(*i, true);
            delete i;
        }
        stats.warmedUp++;
    }

private:
    VBucketMap &vbuckets;
    EPStats    &stats;
};

class EventuallyPersistentStore {
public:

    EventuallyPersistentStore(StrategicSqlite3 *t, bool startVb0);

    ~EventuallyPersistentStore();

    ENGINE_ERROR_CODE set(const Item &item,
                          const void *cookie,
                          bool force=false);

    GetValue get(const std::string &key, uint16_t vbucket,
                 const void *cookie);

    void getFromUnderlying(const std::string &key, uint16_t vbucket,
                           shared_ptr<Callback<GetValue> > cb);

    ENGINE_ERROR_CODE del(const std::string &key, uint16_t vbucket,
                          const void *cookie);

    void reset();

    EPStats& getStats() { return stats; }

    void setMinDataAge(int to);

    void setQueueAgeCap(int to);

    void resetStats(void);

    void startDispatcher(void);

    void stopFlusher(void);

    void startFlusher(void);

    bool pauseFlusher(void);
    bool resumeFlusher(void);

    RCPtr<VBucket> getVBucket(uint16_t vbid);
    void setVBucketState(uint16_t vbid, vbucket_state_t state, SERVER_CORE_API *core);
    bool deleteVBucket(uint16_t vbid);

    void visit(VBucketVisitor &visitor) {
        std::vector<int> vbucketIds(vbuckets.getBuckets());
        std::vector<int>::iterator it;
        for (it = vbucketIds.begin(); it != vbucketIds.end(); ++it) {
            int vbid = *it;
            RCPtr<VBucket> vb = vbuckets.getBucket(vbid);
            bool wantData = visitor.visitBucket(vbid, vb ? vb->getState() : dead);
            // We could've lost this along the way.
            if (wantData) {
                vb->ht.visit(visitor);
            }
        }
    }

    void visitDepth(HashTableDepthVisitor &visitor) {
        // TODO: Something smarter for multiple vbuckets.
        RCPtr<VBucket> vb = vbuckets.getBucket(0);
        assert(vb);
        vb->ht.visitDepth(visitor);
    }

    size_t getHashSize() {
        // TODO: Something smarter for multiple vbuckets.
        RCPtr<VBucket> vb = vbuckets.getBucket(0);
        assert(vb);
        return vb->ht.getSize();
    }

    size_t getHashLocks() {
        // TODO: Something smarter for multiple vbuckets.
        RCPtr<VBucket> vb = vbuckets.getBucket(0);
        assert(vb);
        return vb->ht.getNumLocks();
    }

    void warmup() {
        std::map<uint16_t, std::string> state = underlying->listPersistedVbuckets();
        std::map<uint16_t, std::string>::iterator it;
        for (it = state.begin(); it != state.end(); ++it) {
            getLogger()->log(EXTENSION_LOG_DEBUG, NULL,
                             "Reloading vbucket %d - was in %s state\n",
                             it->first, it->second.c_str());
            loadStorageKVPairCallback.initVBucket(it->first);
        }
        underlying->dump(loadStorageKVPairCallback);
    }

    int getTxnSize() {
        return txnSize.get();
    }

    void setTxnSize(int to) {
        txnSize.set(to);
    }

    void setTapStats(size_t depth, size_t fetched) {
        stats.tap_queue.set(depth);
        stats.tap_fetched.set(fetched);
    }

    const Flusher* getFlusher();

    bool getKeyStats(const std::string &key, uint16_t vbucket,
                     key_stats &kstats);

    bool getLocked(const std::string &key, uint16_t vbucket,
                   Callback<GetValue> &cb,
                   rel_time_t currentTime, uint32_t lockTimeout);

private:

    RCPtr<VBucket> getVBucket(uint16_t vbid, vbucket_state_t wanted_state);

    /* Queue an item to be written to persistent layer. */
    void queueDirty(const std::string &key, uint16_t vbid, enum queue_operation op);

    std::queue<QueuedItem> *beginFlush();
    void completeFlush(std::queue<QueuedItem> *rejects,
                       rel_time_t flush_start);

    int flushSome(std::queue<QueuedItem> *q,
                  std::queue<QueuedItem> *rejectQueue);
    int flushOne(std::queue<QueuedItem> *q,
                 std::queue<QueuedItem> *rejectQueue);
    int flushOneDeleteAll(void);
    int flushOneDeleteVBucket(QueuedItem &qi, std::queue<QueuedItem> *rejectQueue);
    int flushOneDelOrSet(QueuedItem &qi, std::queue<QueuedItem> *rejectQueue);
    int flushVBSet(QueuedItem &qi, std::queue<QueuedItem> *rejectQueue);

    friend class Flusher;
    bool                       doPersistence;
    StrategicSqlite3          *underlying;
    Dispatcher                *dispatcher;
    Flusher                   *flusher;
    VBucketMap                 vbuckets;
    SyncObject                 mutex;
    AtomicQueue<QueuedItem>    towrite;
    std::queue<QueuedItem>     writing;
    pthread_t                  thread;
    EPStats                    stats;
    LoadStorageKVPairCallback  loadStorageKVPairCallback;
    Atomic<int>                txnSize;
    Mutex                      vbsetMutex;
    DISALLOW_COPY_AND_ASSIGN(EventuallyPersistentStore);
};


#endif /* EP_HH */<|MERGE_RESOLUTION|>--- conflicted
+++ resolved
@@ -62,12 +62,12 @@
 
 class QueuedItem {
 public:
-<<<<<<< HEAD
     QueuedItem(const std::string &k, const uint16_t vb, enum queue_operation o)
-        : key(k), op(o), vbucket(vb) {}
+        : key(k), op(o), vbucket(vb), dirtied(ep_current_time()) {}
 
     std::string getKey(void) const { return key; }
     uint16_t getVBucketId(void) const { return vbucket; }
+    rel_time_t getDirtied(void) const { return dirtied; }
     enum queue_operation getOperation(void) const { return op; }
 
     bool operator <(const QueuedItem &other) const {
@@ -78,6 +78,7 @@
     std::string key;
     enum queue_operation op;
     uint16_t vbucket;
+    rel_time_t dirtied;
 };
 
 /**
@@ -104,16 +105,6 @@
 
 protected:
     uint16_t currentBucket;
-=======
-    explicit QueuedItem(const std::string &k) : key(k), dirtied(ep_current_time()) {}
-
-    const std::string& getKey(void) const { return key; }
-    rel_time_t getDirtied(void) const { return dirtied; }
-
-private:
-    std::string key;
-    rel_time_t  dirtied;
->>>>>>> 7dc7538a
 };
 
 // Forward declaration
