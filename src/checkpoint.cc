--- conflicted
+++ resolved
@@ -840,12 +840,8 @@
     cb_assert(checkpointList.back()->getState() == CHECKPOINT_OPEN);
 
     if (genSeqno) {
-<<<<<<< HEAD
-        qi->setBySeqno(nextBySeqno());
+        qi->setBySeqno(++lastBySeqno);
         checkpointList.back()->setSnapshotEndSeqno(lastBySeqno);
-=======
-        qi->setBySeqno(++lastBySeqno);
->>>>>>> 6cd22a5a
     } else {
         lastBySeqno = qi->getBySeqno();
     }
