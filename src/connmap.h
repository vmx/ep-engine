--- conflicted
+++ resolved
@@ -460,7 +460,6 @@
 
     void manageConnections();
 
-<<<<<<< HEAD
     bool canAddBackfillToActiveQ();
 
     void decrNumActiveSnoozingBackfills();
@@ -486,9 +485,8 @@
     void decAggrDcpConsumerBufferSize (size_t bufSize) {
         aggrDcpConsumerBufferSize.fetch_sub(bufSize);
     }
-=======
+
     bool isPassiveStreamConnected(uint16_t vbucket);
->>>>>>> 7438a3bb
 
     ENGINE_ERROR_CODE addPassiveStream(ConnHandler* conn, uint32_t opaque,
                                        uint16_t vbucket, uint32_t flags);
