/* -*- Mode: C++; tab-width: 4; c-basic-offset: 4; indent-tabs-mode: nil -*- */
/*
 *     Copyright 2010 Couchbase, Inc
 *
 *   Licensed under the Apache License, Version 2.0 (the "License");
 *   you may not use this file except in compliance with the License.
 *   You may obtain a copy of the License at
 *
 *       http://www.apache.org/licenses/LICENSE-2.0
 *
 *   Unless required by applicable law or agreed to in writing, software
 *   distributed under the License is distributed on an "AS IS" BASIS,
 *   WITHOUT WARRANTIES OR CONDITIONS OF ANY KIND, either express or implied.
 *   See the License for the specific language governing permissions and
 *   limitations under the License.
 */

#ifndef SRC_TAPCONNMAP_H_
#define SRC_TAPCONNMAP_H_ 1

#include "config.h"

#include <climits>
#include <iterator>
#include <list>
#include <map>
#include <set>
#include <string>
#include <vector>

#include "ep_engine.h"
#include "locks.h"
#include "syncobject.h"
#include "tapconnection.h"
#include "atomicqueue.h"
#include "dcp/consumer.h"
#include "dcp/producer.h"

// Forward declaration
class ConnNotifier;
class TapConsumer;
class TapProducer;
class Item;
class EventuallyPersistentEngine;

typedef SingleThreadedRCPtr<ConnHandler> connection_t;
/**
 * Base class for operations performed on tap connections.
 *
 * @see TapConnMap::performTapOp
 */
template <typename V>
class TapOperation {
public:
    virtual ~TapOperation() {}
    virtual void perform(TapProducer *tc, V arg) = 0;
};

/**
 * Indicate the tap operation is complete.
 */
class CompleteBackfillTapOperation : public TapOperation<void*> {
public:
    void perform(TapProducer *tc, void* arg);
};

/**
 * Indicate that we are going to schedule a tap disk backfill for a given vbucket.
 */
class ScheduleDiskBackfillTapOperation : public TapOperation<void*> {
public:
    void perform(TapProducer *tc, void* arg);
};

/**
 * Indicate the tap backfill disk stream thing is complete for a given vbucket.
 */
class CompleteDiskBackfillTapOperation : public TapOperation<void*> {
public:
    void perform(TapProducer *tc, void* arg);
};

/**
 * Complete a bg fetch job and give the item to the given tap connection.
 */
class CompletedBGFetchTapOperation : public TapOperation<Item*> {
public:
    CompletedBGFetchTapOperation(hrtime_t token, uint16_t vb, bool ie=false) :
        connToken(token), vbid(vb), implicitEnqueue(ie) {}

    void perform(TapProducer *tc, Item* arg);
private:
    hrtime_t connToken;
    uint16_t vbid;
    bool implicitEnqueue;
};

class TAPSessionStats {
public:
    TAPSessionStats() : normalShutdown(true) {}

    bool wasReplicationCompleted(const std::string &name) const;

    void clearStats(const std::string &name);

    bool normalShutdown;
    std::map<std::string, std::string> stats;
};


/**
 * Connection notifier type.
 */
enum conn_notifier_type {
    TAP_CONN_NOTIFIER, //!< TAP connection notifier
    DCP_CONN_NOTIFIER  //!< DCP connection notifier
};

/**
 * A collection of tap or dcp connections.
 */
class ConnMap {
public:
    ConnMap(EventuallyPersistentEngine &theEngine);
    virtual ~ConnMap();

    void initialize(conn_notifier_type ntype);

    Consumer *newConsumer(const void* c);

    /**
     * Disconnect a connection by its cookie.
     */
    virtual void disconnect(const void *cookie) = 0;

    /**
     * Call a function on each connection.
     */
    template <typename Fun>
    void each(Fun f) {
        LockHolder lh(connsLock);
        each_UNLOCKED(f);
    }

    /**
     * Call a function on each connection, but without the connsLock held
     * Read Copy Update... the all list is copied under connsLock and then
     * the function is applied against the copy without the lock held.
     */
    template <typename Fun>
    void eachRCU(Fun f) const {
        std::list<connection_t> currentConnections;
        {
            LockHolder lh(connsLock);
            currentConnections = all;
        }
        std::for_each(currentConnections.begin(), currentConnections.end(), f);
    }

    /**
     * Call a function on each connection *without* a lock.
     */
    template <typename Fun>
    void each_UNLOCKED(Fun f) {
        std::for_each(all.begin(), all.end(), f);
    }

    /**
     * Return the number of connections for which this predicate is true.
     */
    template <typename Fun>
    size_t count_if(Fun f) {
        LockHolder lh(connsLock);
        return count_if_UNLOCKED(f);
    }

    /**
     * Return the number of connections for which this predicate is
     * true *without* a lock.
     */
    template <typename Fun>
    size_t count_if_UNLOCKED(Fun f) {
        return static_cast<size_t>(std::count_if(all.begin(), all.end(), f));
    }

    /**
     * Purge dead connections or identify paused connections that should send
     * NOOP messages to their destinations.
     */
    virtual void manageConnections() = 0;

    connection_t findByName(const std::string &name);

    virtual void shutdownAllConnections() = 0;

    virtual bool isDeadConnectionsEmpty() {
        return true;
    }

    bool isAllEmpty() {
        LockHolder lh(connsLock);
        return all.empty();
    }

    void updateVBConnections(connection_t &conn,
                             const std::vector<uint16_t> &vbuckets);

    virtual void removeVBConnections(connection_t &conn);

    void addVBConnByVBId(connection_t &conn, int16_t vbid);

    void removeVBConnByVBId_UNLOCKED(connection_t &conn, int16_t vbid);

    void removeVBConnByVBId(connection_t &conn, int16_t vbid);

    /**
     * Notify a given paused connection.
     *
     * @param tc connection to be notified
     * @param schedule true if a notification event is pushed into a queue.
     *        Otherwise, directly notify the paused connection.
     */
    void notifyPausedConnection(connection_t conn, bool schedule = false);

    void notifyAllPausedConnections();
    bool notificationQueueEmpty();

    EventuallyPersistentEngine& getEngine() {
        return engine;
    }

protected:

    connection_t findByName_UNLOCKED(const std::string &name);

    // Synchronises notifying and releasing connections.
    // Guards modifications to connection_t objects in {map_} / {all}.
    // See also: {connLock}
    Mutex                                    releaseLock;

    // Synchonises access to the {map_} and {all} members, i.e. adding
    // removing connections.
    // Actual modification of the underlying
    // ConnHandler objects is guarded by {releaseLock}.
    mutable Mutex                            connsLock;

    std::map<const void*, connection_t>      map_;
    std::list<connection_t>                  all;

    SpinLock *vbConnLocks;
    std::vector<std::list<connection_t> > vbConns;

    /* Handle to the engine who owns us */
    EventuallyPersistentEngine &engine;

    AtomicQueue<connection_t> pendingNotifications;
    ConnNotifier *connNotifier_;

    static size_t vbConnLockNum;
};

/**
 * Connection notifier that wakes up paused connections.
 */
class ConnNotifier {
public:
    ConnNotifier(conn_notifier_type ntype, ConnMap &cm)
        : notifier_type(ntype), connMap(cm), task(0),
          pendingNotification(false)  { }

    void start();

    void stop();

    void wake();

    void notifyMutationEvent();

    bool notifyConnections();

    conn_notifier_type getNotifierType() const {
        return notifier_type;
    }

private:
    static const double DEFAULT_MIN_STIME;

    conn_notifier_type notifier_type;
    ConnMap &connMap;
    AtomicValue<size_t> task;
    AtomicValue<bool> pendingNotification;
};

class TapConnMap : public ConnMap {

public:

    TapConnMap(EventuallyPersistentEngine &theEngine);

    /**
     * Find or build a tap connection for the given cookie and with
     * the given name.
     */
    TapProducer *newProducer(const void* cookie,
                             const std::string &name,
                             uint32_t flags,
                             uint64_t backfillAge,
                             int tapKeepAlive,
                             const std::vector<uint16_t> &vbuckets,
                             const std::map<uint16_t, uint64_t> &lastCheckpointIds);


    /**
     * Create a new consumer and add it in the list of TapConnections
     * @param e the engine
     * @param c the cookie representing the client
     * @return Pointer to the nw tap connection
     */
    TapConsumer *newConsumer(const void* c);

    void manageConnections();

    /**
     * Notify the paused connections that are responsible for replicating
     * a given vbucket.
     * @param vbid vbucket id
     */
    void notifyVBConnections(uint16_t vbid);

    void resetReplicaChain();

    /**
     * Get the size of the named backfill queue.
     *
     * @return the size, or -1 if we can't find the queue
     */
    ssize_t backfillQueueDepth(const std::string &name);

    void incrBackfillRemaining(const std::string &name,
                               size_t num_backfill_items);

    void shutdownAllConnections();

    void disconnect(const void *cookie);

    void scheduleBackfill(const std::set<uint16_t> &backfillVBuckets);

    bool isBackfillCompleted(std::string &name);

    /**
     * Add an event to all tap connections telling them to flush their
     * items.
     */
    void addFlushEvent();

    /**
     * Change the vbucket filter for a given TAP producer
     * @param name TAP producer name
     * @param vbuckets a new vbucket filter
     * @param checkpoints last closed checkpoint ids for a new vbucket filter
     * @return true if the TAP producer's vbucket filter is changed successfully
     */
    bool changeVBucketFilter(const std::string &name,
                             const std::vector<uint16_t> &vbuckets,
                             const std::map<uint16_t, uint64_t> &checkpoints);

    /**
     * Load TAP-related stats from the previous engine sessions
     *
     * @param session_stats all the stats from the previous engine sessions
     */
    void loadPrevSessionStats(const std::map<std::string, std::string> &session_stats);

    /**
     * Check if the given TAP producer completed the replication before
     * shutdown or crash.
     *
     * @param name TAP producer's name
     * @return true if the replication from the given TAP producer was
     * completed before shutdown or crash.
     */
    bool prevSessionReplicaCompleted(const std::string &name) {
        return prevSessionStats.wasReplicationCompleted(name);
    }

    bool checkConnectivity(const std::string &name);

    bool closeConnectionByName(const std::string &name);

    bool mapped(connection_t &tc);

    /**
     * Perform a TapOperation for a named tap connection while holding
     * appropriate locks.
     *
     * @param name the name of the tap connection to run the op
     * @param tapop the operation to perform
     * @param arg argument for the tap operation
     *
     * @return true if the tap connection was valid and the operation
     *         was performed
     */
    template <typename V>
    bool performOp(const std::string &name, TapOperation<V> &tapop, V arg) {
        bool ret(true);
        LockHolder lh(connsLock);

        connection_t tc = findByName_UNLOCKED(name);
        if (tc.get()) {
            TapProducer *tp = dynamic_cast<TapProducer*>(tc.get());
            if (tp == nullptr) {
                throw std::logic_error(
                        "TapConnMap::performOp: name (which is " + name +
                        ") refers to a connection_t which is not a TapProducer. "
                        "Connection logHeader is '" + tc.get()->logHeader() + "'");
            }
            tapop.perform(tp, arg);
            lh.unlock();
            notifyPausedConnection(tp, false);
        } else {
            ret = false;
        }

        return ret;
    }

    size_t getNoopInterval() const {
        return noopInterval_;
    }

    void setNoopInterval(size_t value) {
        noopInterval_ = value;
        nextNoop_ = 0;
    }

private:

    /**
     * Clear all the session stats for a given TAP producer
     *
     * @param name TAP producer's name
     */
    void clearPrevSessionStats(const std::string &name) {
        prevSessionStats.clearStats(name);
    }

    void getExpiredConnections_UNLOCKED(std::list<connection_t> &deadClients);

    void removeTapCursors_UNLOCKED(TapProducer *tp);

    bool closeConnectionByName_UNLOCKED(const std::string &name);

    TAPSessionStats prevSessionStats;
    size_t noopInterval_;
    size_t nextNoop_;

};

class DcpConnMap : public ConnMap {
public:

    DcpConnMap(EventuallyPersistentEngine &engine);

    /**
     * Find or build a dcp connection for the given cookie and with
     * the given name.
     */
    DcpProducer *newProducer(const void* cookie, const std::string &name,
                             bool notifyOnly);


    /**
     * Create a new consumer and add it in the list of TapConnections
     * @param e the engine
     * @param c the cookie representing the client
     * @return Pointer to the new dcp connection
     */
    DcpConsumer *newConsumer(const void* cookie, const std::string &name);

    void notifyVBConnections(uint16_t vbid, uint64_t bySeqno);

    void notifyBackfillManagerTasks();

    void removeVBConnections(connection_t &conn);

    /**
     * Close outbound (active) streams for a vbucket whenever a state
     * change is detected. In case of failovers, close inbound (passive)
     * streams as well.
     *
     * @param vbucket the vbucket id
     * @param state the new state of the vbucket
     * @closeInboundStreams bool flag indicating failover
     */
    void vbucketStateChanged(uint16_t vbucket, vbucket_state_t state,
                             bool closeInboundStreams = true);

    void shutdownAllConnections();

    bool isDeadConnectionsEmpty() {
        LockHolder lh(connsLock);
        return deadConnections.empty();
    }

    /**
     * Handles the slow stream with the specified name.
     * Returns true if the stream dropped its cursors on the
     * checkpoint.
     */
    bool handleSlowStream(uint16_t vbid, const std::string &name);

    void disconnect(const void *cookie);

    void manageConnections();

    bool canAddBackfillToActiveQ();

    void decrNumActiveSnoozingBackfills();

    void updateMaxActiveSnoozingBackfills(size_t maxDataSize);

    uint16_t getNumActiveSnoozingBackfills () {
        SpinLockHolder lh(&numBackfillsLock);
        return numActiveSnoozingBackfills;
    }

    uint16_t getMaxActiveSnoozingBackfills () {
        SpinLockHolder lh(&numBackfillsLock);
        return maxActiveSnoozingBackfills;
    }

    ENGINE_ERROR_CODE addPassiveStream(ConnHandler& conn, uint32_t opaque,
                                       uint16_t vbucket, uint32_t flags);

    /* Use this only for any quick direct stats from DcpConnMap. To collect
       individual conn stats from conn lists please use ConnStatBuilder */
    void addStats(ADD_STAT add_stat, const void *c);

    /* Updates the minimum compression ratio to be achieved for docs by
     * all the producers, which will be in effect if the producer side
     * value compression is enabled */
    void updateMinCompressionRatioForProducers(float value);

    float getMinCompressionRatio();

protected:
    /*
     * deadConnections is protected (as opposed to private) because
     * of the module test ep-engine_dead_connections_test
     */
    std::list<connection_t> deadConnections;

    /*
     * Change the value at which a DcpConsumer::Processor task will yield
     */
    void consumerYieldConfigChanged(size_t newValue);

    /*
     * Change the batchsize that the DcpConsumer::Processor operates with
     */
    void consumerBatchSizeConfigChanged(size_t newValue);

private:

    bool isPassiveStreamConnected_UNLOCKED(uint16_t vbucket);

    void closeAllStreams_UNLOCKED();

<<<<<<< HEAD
    void cancelAllTasks_UNLOCKED();

    SpinLock numBackfillsLock;
    /* Db file memory */
    static const uint32_t dbFileMem;
    uint16_t numActiveSnoozingBackfills;
    uint16_t maxActiveSnoozingBackfills;
    /* Max num of backfills we want to have irrespective of memory */
    static const uint16_t numBackfillsThreshold;
    /* Max percentage of memory we want backfills to occupy */
    static const uint8_t numBackfillsMemThreshold;

    AtomicValue<float> minCompressionRatioForProducer;

    /* Total memory used by all DCP consumer buffers */
    AtomicValue<size_t> aggrDcpConsumerBufferSize;

    class DcpConfigChangeListener : public ValueChangedListener {
    public:
        DcpConfigChangeListener(DcpConnMap& connMap);
        virtual ~DcpConfigChangeListener() { }
        virtual void sizeValueChanged(const std::string &key, size_t value);
    private:
        DcpConnMap& myConnMap;
    };
=======
    // Guarded by the parent's classes `connsLock`
    std::list<connection_t> deadConnections;
>>>>>>> dd3b6ae5
};


#endif  // SRC_TAPCONNMAP_H_<|MERGE_RESOLUTION|>--- conflicted
+++ resolved
@@ -143,21 +143,6 @@
     }
 
     /**
-     * Call a function on each connection, but without the connsLock held
-     * Read Copy Update... the all list is copied under connsLock and then
-     * the function is applied against the copy without the lock held.
-     */
-    template <typename Fun>
-    void eachRCU(Fun f) const {
-        std::list<connection_t> currentConnections;
-        {
-            LockHolder lh(connsLock);
-            currentConnections = all;
-        }
-        std::for_each(currentConnections.begin(), currentConnections.end(), f);
-    }
-
-    /**
      * Call a function on each connection *without* a lock.
      */
     template <typename Fun>
@@ -242,7 +227,7 @@
     // removing connections.
     // Actual modification of the underlying
     // ConnHandler objects is guarded by {releaseLock}.
-    mutable Mutex                            connsLock;
+    Mutex                                    connsLock;
 
     std::map<const void*, connection_t>      map_;
     std::list<connection_t>                  all;
@@ -566,7 +551,6 @@
 
     void closeAllStreams_UNLOCKED();
 
-<<<<<<< HEAD
     void cancelAllTasks_UNLOCKED();
 
     SpinLock numBackfillsLock;
@@ -592,10 +576,6 @@
     private:
         DcpConnMap& myConnMap;
     };
-=======
-    // Guarded by the parent's classes `connsLock`
-    std::list<connection_t> deadConnections;
->>>>>>> dd3b6ae5
 };
 
 
