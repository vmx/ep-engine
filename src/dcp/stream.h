--- conflicted
+++ resolved
@@ -479,15 +479,11 @@
 
     void addStats(ADD_STAT add_stat, const void *c);
 
-<<<<<<< HEAD
     static const size_t batchSize;
 
 protected:
 
     bool transitionState(stream_state_t newState);
-=======
-private:
->>>>>>> 20c768ec
 
     ENGINE_ERROR_CODE processMutation(MutationResponse* mutation);
 
@@ -514,9 +510,8 @@
     bool cur_snapshot_ack;
 
     struct Buffer {
-        Buffer() : bytes(0), items(0) {}
+        Buffer() : bytes(0) {}
         size_t bytes;
-        size_t items;
         /* Lock ordering w.r.t to streamMutex:
            First acquire bufMutex and then streamMutex */
         std::mutex bufMutex;
