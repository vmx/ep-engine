--- conflicted
+++ resolved
@@ -23,7 +23,6 @@
 #include <sys/stat.h>
 #include <sys/types.h>
 
-<<<<<<< HEAD
 #include <algorithm>
 #include <cctype>
 #include <cstdlib>
@@ -38,15 +37,6 @@
 #include "common.h"
 #include "couch-kvstore/couch-kvstore.h"
 #include "couch-kvstore/dirutils.h"
-#include "ep_engine.h"
-=======
-#include "common.hh"
-#include "couch-kvstore/couch-kvstore.hh"
-#include "couch-kvstore/dirutils.hh"
-#include "tools/cJSON.h"
-#include "tools/JSON_checker.h"
-
->>>>>>> c21211cb
 #define STATWRITER_NAMESPACE couchstore_engine
 #include "statwriter.h"
 #undef STATWRITER_NAMESPACE
@@ -242,21 +232,10 @@
     start = gethrtime();
 }
 
-<<<<<<< HEAD
-CouchKVStore::CouchKVStore(EventuallyPersistentEngine &theEngine,
-                           bool read_only) :
-    KVStore(read_only), engine(theEngine),
-    epStats(theEngine.getEpStats()),
-    configuration(theEngine.getConfiguration()),
-    dbname(configuration.getDbname()),
-    couchNotifier(NULL), pendingCommitCnt(0),
-    intransaction(false), dbFileRevMapPopulated(false)
-=======
 CouchKVStore::CouchKVStore(EPStats &stats, Configuration &config, bool read_only) :
     KVStore(read_only), epStats(stats), configuration(config),
     dbname(configuration.getDbname()), couchNotifier(NULL), pendingCommitCnt(0),
-    intransaction(false)
->>>>>>> c21211cb
+    intransaction(false), dbFileRevMapPopulated(false)
 {
     open();
     statCollectingFileOps = getCouchstoreStatsOps(&st.fsStats);
@@ -1424,7 +1403,7 @@
                 return errCode;
             }
 
-            if (engine.isShutdownMode()) {
+            if (epStats.shutdown.isShutdown) {
                 // shutdown is in progress, no need to notify mccouch
                 // the compactor must have already exited!
                 closeDatabaseHandle(db);
