--- conflicted
+++ resolved
@@ -24,95 +24,6 @@
 
 * Parameters for the EP Engine
 
-<<<<<<< HEAD
-| key                    | type   | descr                                      |
-|------------------------+--------+--------------------------------------------|
-| config_file            | string | Path to additional parameters.             |
-| dbname                 | string | Path to on-disk storage.                   |
-| ht_locks               | int    | Number of locks per hash table.            |
-| ht_size                | int    | Number of buckets per hash table.          |
-| max_item_size          | int    | Maximum number of bytes allowed for        |
-|                        |        | an item.                                   |
-| max_size               | int    | Max cumulative item size in bytes.         |
-| max_txn_size           | int    | Max number of disk mutations per           |
-|                        |        | transaction.                               |
-| mem_high_wat           | int    | Automatically evict when exceeding         |
-|                        |        | this size.                                 |
-| mem_low_wat            | int    | Low water mark to aim for when evicting.   |
-| couch_response_timeout | int    | The maximum time to wait for couch to      |
-|                        |        | respond to a persistence request before    |
-|                        |        | resetting the connection (milliseconds)    |
-| tap_backlog_limit      | int    | Max number of items allowed in a           |
-|                        |        | tap backfill                               |
-| tap_noop_interval      | int    | Number of seconds between a noop is sent   |
-|                        |        | on an idle connection                      |
-| tap_keepalive          | int    | Seconds to hold open named tap connections |
-| tap_bg_max_pending     | int    | Maximum number of pending bg fetch         |
-|                        |        | operations                                 |
-|                        |        | a tap queue may issue (before it must wait |
-|                        |        | for responses to appear.                   |
-| tap_backoff_period     | float  | Number of seconds the tap connection       |
-|                        |        | should back off after receiving ETMPFAIL   |
-| vb0                    | bool   | If true, start with an active vbucket 0    |
-| waitforwarmup          | bool   | Whether to block server start during       |
-|                        |        | warmup.                                    |
-| warmup                 | bool   | Whether to load existing data at startup.  |
-| expiry_window          | int    | expiry window to not persist an object     |
-|                        |        | that is expired (or will be soon)          |
-| exp_pager_stime        | int    | Sleep time for the pager that purges       |
-|                        |        | expired objects from memory and disk       |
-| failpartialwarmup      | bool   | If false, continue running after failing   |
-|                        |        | to load some records.                      |
-| max_vbuckets           | int    | Maximum number of vbuckets expected (1024) |
-| concurrentDB           | bool   | True (default) if concurrent DB reads are  |
-|                        |        | permitted where possible.                  |
-| chk_remover_stime      | int    | Interval for the checkpoint remover that   |
-|                        |        | purges closed unreferenced checkpoints.    |
-| chk_max_items          | int    | Number of max items allowed in a           |
-|                        |        | checkpoint                                 |
-| chk_period             | int    | Time bound (in sec.) on a checkpoint       |
-| max_checkpoints        | int    | Number of max checkpoints allowed per      |
-|                        |        | vbucket                                    |
-| inconsistent_slave_chk | bool   | True if we allow a "downstream" master to  |
-|                        |        | receive checkpoint begin/end messages      |
-| item_num_based_new_chk | bool   | Enable a new checkpoint creation if the    |
-|                        |        | number of items in a checkpoint is greater |
-|                        |        | than the max number allowed                |
-|                        |        | along with normal get/set operations.      |
-| tap_backfill_resident  | float  | Resident item threshold for only memory    |
-|                        |        | backfill to be kicked off                  |
-| keep_closed_chks       | bool   | True if we want to keep closed checkpoints |
-|                        |        | in memory if the current memory usage is   |
-|                        |        | below high water mark                      |
-| bf_resident_threshold  | float  | Resident item threshold for only memory    |
-|                        |        | backfill to be kicked off                  |
-| getl_default_timeout   | int    | The default timeout for a getl lock in (s) |
-| getl_max_timeout       | int    | The maximum timeout for a getl lock in (s) |
-| mutation_mem_threshold | float  | Memory threshold on the current bucket     |
-|                        |        | quota for accepting a new mutation         |
-| tap_throttle_queue_cap | int    | The maximum size of the disk write queue   |
-|                        |        | to throttle down tap-based replication. -1 |
-|                        |        | means don't throttle.                      |
-| tap_throttle_threshold | float  | Percentage of memory in use before we      |
-|                        |        | throttle tap streams                       |
-| tap_throttle_cap_pcnt  | int    | Percentage of total items in write queue   |
-|                        |        | to throttle tap input. 0 means use fixed   |
-|                        |        | throttle queue cap.                        |
-| klog_path              | string | Path to the mutation key log.              |
-| klog_block_size        | int    | Mutation key log block size.               |
-| klog_flush             | string | When to force buffer flushes during        |
-|                        |        | klog (off, commit1, commit2, full)         |
-| klog_sync              | string | When to fsync during klog.                 |
-| flushall_enabled       | bool   | True if we enable flush_all command; The   |
-|                        |        | default value is False.                    |
-| data_traffic_enabled   | bool   | True if we want to enable data traffic     |
-|                        |        | immediately after warmup completion        |
-| alog_sleep_time        | int    | Interval of access scanner task in (min)   |
-| alog_task_time         | int    | Hour (0~23) in GMT time at which access    |
-|                        }        | scanner will be scheduled to run.          |
-| pager_active_vb_pcnt   | int    | Percentage of active vbucket items among   |
-|                        |        | all evicted items by item pager.           |
-=======
 | key                         | type   | descr                                      |
 |-----------------------------+--------+--------------------------------------------|
 | config_file                 | string | Path to additional parameters.             |
@@ -127,7 +38,6 @@
 | mem_high_wat                | int    | Automatically evict when exceeding         |
 |                             |        | this size.                                 |
 | mem_low_wat                 | int    | Low water mark to aim for when evicting.   |
-| queue_age_cap               | int    | Maximum queue time before forcing persist. |
 | couch_response_timeout      | int    | The maximum time to wait for couch to      |
 |                             |        | respond to a persistence request before    |
 |                             |        | resetting the connection (milliseconds)    |
@@ -204,5 +114,4 @@
 | warmup_min_memory_threshold | int    | Memory threshold (%) during warmup to      |
 |                             |        | enable traffic.                            |
 | warmup_min_items_threshold  | int    | Item num threshold (%) during warmup to    |
-|                             |        | enable traffic.                            |
->>>>>>> ad865a2b
+|                             |        | enable traffic.                            |